--- conflicted
+++ resolved
@@ -27,26 +27,6 @@
     "SVIRO",
 ]
 
-<<<<<<< HEAD
-NUM_ENVIRONMENTS = {
-    # Debug
-    "Debug28": 3,
-    "Debug224": 3,
-    # Small images
-    "RotatedMNIST": 6,
-    "ColoredMNIST": 3,
-    # Big images
-    "VLCS": 4,
-    "PACS": 4,
-    "OfficeHome": 4,
-    "TerraIncognita": 4,
-    "DomainNet": 6,
-    "SVIRO": 10,
-}
-
-=======
->>>>>>> 3fe9d7bb
-
 def get_dataset_class(dataset_name):
     """Return the dataset class with the given name."""
     if dataset_name not in globals():
