--- conflicted
+++ resolved
@@ -228,14 +228,9 @@
         assert(self.num_prototypes % self.num_classes == 0)
 
         num_prototypes_per_class = self.num_prototypes // self.num_classes
-<<<<<<< HEAD
         class_identity = torch.zeros(self.num_prototypes, self.num_classes)
         for j in range(self.num_prototypes):
             class_identity[j, j // num_prototypes_per_class] = 1
-=======
-        self.prototype_class_labels = torch.LongTensor([current_class for current_class in range(self.num_classes) for _ in range(num_prototypes_per_class)])
-        class_identity = torch.nn.functional.one_hot(self.prototype_class_labels, self.num_classes)
->>>>>>> 092d0c6a
         return class_identity
 
     def input_features(self, x):
