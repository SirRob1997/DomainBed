# Copyright (c) Facebook, Inc. and its affiliates. All Rights Reserved

import torch
import torch.nn as nn
import torch.nn.functional as F
import torch.autograd as autograd

import copy
import numpy as np

from domainbed import networks
from domainbed.lib.misc import random_pairs_of_minibatches

ALGORITHMS = [
    'ERM',
    'IRM',
    'GroupDRO',
    'Mixup',
    'MLDG',
    'CORAL',
    'MMD',
    'DANN', 
    'CDANN', 
    'MTL', 
    'SagNet',
    'ARM',
    'VREx',
    'RSC',
    'ProDrop'
]

def get_algorithm_class(algorithm_name):
    """Return the algorithm class with the given name."""
    if algorithm_name not in globals():
        raise NotImplementedError("Algorithm not found: {}".format(algorithm_name))
    return globals()[algorithm_name]


class Algorithm(torch.nn.Module):
    """
    A subclass of Algorithm implements a domain generalization algorithm.
    Subclasses should implement the following:
    - update()
    - predict()
    """
    def __init__(self, input_shape, num_classes, num_domains, hparams):
        super(Algorithm, self).__init__()
        self.hparams = hparams

    def update(self, minibatches):
        """
        Perform one update step, given a list of (x, y) tuples for all
        environments.
        """
        raise NotImplementedError

    def predict(self, x):
        raise NotImplementedError

class ERM(Algorithm):
    """
    Empirical Risk Minimization (ERM)
    """

    def __init__(self, input_shape, num_classes, num_domains, hparams):
        super(ERM, self).__init__(input_shape, num_classes, num_domains,
                                  hparams)
        self.featurizer = networks.Featurizer(input_shape, self.hparams)
        self.classifier = nn.Linear(self.featurizer.n_outputs, num_classes)
        self.network = nn.Sequential(self.featurizer, self.classifier)
        self.optimizer = torch.optim.Adam(
            self.network.parameters(),
            lr=self.hparams["lr"],
            weight_decay=self.hparams['weight_decay']
        )

    def update(self, minibatches):
        all_x = torch.cat([x for x,y in minibatches])
        all_y = torch.cat([y for x,y in minibatches])
        loss = F.cross_entropy(self.predict(all_x), all_y)

        self.optimizer.zero_grad()
        loss.backward()
        self.optimizer.step()

        return {'loss': loss.item()}

    def predict(self, x):
        return self.network(x)


class ProDrop(ERM):
    def __init__(self, input_shape, num_classes, num_domains, hparams):
        super(ProDrop, self).__init__(input_shape, num_classes, num_domains, hparams)

        self.num_prototypes = hparams['num_prototypes_per_class'] * num_classes
        self.prototype_width = hparams['prototype_width']
        self.prototype_height = hparams['prototype_height']
        self.prototype_shape = (self.num_prototypes, self.featurizer.n_outputs, self.prototype_height, self.prototype_width)
        self.pplayer = networks.PPLayer(self.prototype_shape, num_classes)
        self.classifier = nn.Linear(self.num_prototypes, num_classes, bias=False)

        if self.featurizer.__class__.__name__ == "ResNet":
            self.featurizer.network.avgpool = networks.Identity()
            self.featurizer.flattenLayer = networks.Identity()
            self.featurizer.dropout = networks.Identity()

        self.network = nn.Sequential(self.featurizer, self.pplayer, self.classifier)

<<<<<<< HEAD
        # Set up weights of the classifier
        self._initialize_weights()

    def set_last_layer_incorrect_connection(self, incorrect_strength):
        positive_one_weights_locations = torch.t(self.pplayer.prototype_class_identity) #TODO: check if transposed version here is correct
        negative_one_weights_locations = 1 - positive_one_weights_locations

        correct_class_connection = 1
        incorrect_class_connection = incorrect_strength
        self.classifier.weight.data.copy_(
            correct_class_connection * positive_one_weights_locations
            + incorrect_class_connection * negative_one_weights_locations)

    def _initialize_weights(self):
        for m in self.pplayer.add_on_layers.modules():
            if isinstance(m, nn.Conv2d):
                # every init technique has an underscore _ in the name
                nn.init.kaiming_normal_(m.weight, mode='fan_out', nonlinearity='relu')

                if m.bias is not None:
                    nn.init.constant_(m.bias, 0)
=======
        self.optimizer = torch.optim.Adam(
            self.network.parameters(),
            lr=self.hparams["lr"],
            weight_decay=self.hparams['weight_decay']
        )


    def prune_prototypes(self, prototypes_to_prune):
        """
        - prototypes_to_prune: list of indeces each in [0, current number of prototypes - 1] to be removed
        """
        prototypes_to_keep = list(set(range(self.num_prototypes)) - set(prototypes_to_prune))
>>>>>>> 092d0c6a

            elif isinstance(m, nn.BatchNorm2d):
                nn.init.constant_(m.weight, 1)
                nn.init.constant_(m.bias, 0)

        self.set_last_layer_incorrect_connection(incorrect_strength=-0.5)


    def update(self, minibatches):
        all_x = torch.cat([x for x, y in minibatches])
        all_y = torch.cat([y for x, y in minibatches])
        features = self.featurizer(all_x)
        prot_distances = self.pplayer(features)
        outputs = self.classifier(prot_distances)
        loss = F.cross_entropy(outputs, all_y)
        self.optimizer.zero_grad()
        loss.backward()
        self.optimizer.step()

        return {'loss': loss.item()}

    def predict(self, x):
        return self.network(x)



class ARM(ERM):
    """ Adaptive Risk Minimization (ARM) """
    def __init__(self, input_shape, num_classes, num_domains, hparams):
        original_input_shape = input_shape
        input_shape = (1 + original_input_shape[0],) + original_input_shape[1:]
        super(ARM, self).__init__(input_shape, num_classes, num_domains,
                                  hparams)
        self.context_net = networks.ContextNet(original_input_shape)
        self.support_size = hparams['batch_size']

    def predict(self, x):
        batch_size, c, h, w = x.shape
        if batch_size % self.support_size == 0:
            meta_batch_size = batch_size // self.support_size
            support_size = self.support_size
        else:
            meta_batch_size, support_size = 1, batch_size
        context = self.context_net(x)
        context = context.reshape((meta_batch_size, support_size, 1, h, w))
        context = context.mean(dim=1)
        context = torch.repeat_interleave(context, repeats=support_size, dim=0)
        x = torch.cat([x, context], dim=1)
        return self.network(x)


class AbstractDANN(Algorithm):
    """Domain-Adversarial Neural Networks (abstract class)"""

    def __init__(self, input_shape, num_classes, num_domains,
                 hparams, conditional, class_balance):

        super(AbstractDANN, self).__init__(input_shape, num_classes, num_domains,
                                  hparams)

        self.register_buffer('update_count', torch.tensor([0]))
        self.conditional = conditional
        self.class_balance = class_balance

        # Algorithms
        self.featurizer = networks.Featurizer(input_shape, self.hparams)
        self.classifier = nn.Linear(self.featurizer.n_outputs, num_classes)
        self.discriminator = networks.MLP(self.featurizer.n_outputs,
            num_domains, self.hparams)
        self.class_embeddings = nn.Embedding(num_classes,
            self.featurizer.n_outputs)

        # Optimizers
        self.disc_opt = torch.optim.Adam(
            (list(self.discriminator.parameters()) + 
                list(self.class_embeddings.parameters())),
            lr=self.hparams["lr_d"],
            weight_decay=self.hparams['weight_decay_d'],
            betas=(self.hparams['beta1'], 0.9))

        self.gen_opt = torch.optim.Adam(
            (list(self.featurizer.parameters()) + 
                list(self.classifier.parameters())),
            lr=self.hparams["lr_g"],
            weight_decay=self.hparams['weight_decay_g'],
            betas=(self.hparams['beta1'], 0.9))

    def update(self, minibatches):
        self.update_count += 1
        all_x = torch.cat([x for x, y in minibatches])
        all_y = torch.cat([y for x, y in minibatches])
        all_z = self.featurizer(all_x)
        if self.conditional:
            disc_input = all_z + self.class_embeddings(all_y)
        else:
            disc_input = all_z
        disc_out = self.discriminator(disc_input)
        disc_labels = torch.cat([
            torch.full((x.shape[0], ), i, dtype=torch.int64, device='cuda')
            for i, (x, y) in enumerate(minibatches)
        ])

        if self.class_balance:
            y_counts = F.one_hot(all_y).sum(dim=0)
            weights = 1. / (y_counts[all_y] * y_counts.shape[0]).float()
            disc_loss = F.cross_entropy(disc_out, disc_labels, reduction='none')
            disc_loss = (weights * disc_loss).sum()
        else:
            disc_loss = F.cross_entropy(disc_out, disc_labels)

        disc_softmax = F.softmax(disc_out, dim=1)
        input_grad = autograd.grad(disc_softmax[:, disc_labels].sum(),
            [disc_input], create_graph=True)[0]
        grad_penalty = (input_grad**2).sum(dim=1).mean(dim=0)
        disc_loss += self.hparams['grad_penalty'] * grad_penalty

        d_steps_per_g = self.hparams['d_steps_per_g_step']
        if (self.update_count.item() % (1+d_steps_per_g) < d_steps_per_g):

            self.disc_opt.zero_grad()
            disc_loss.backward()
            self.disc_opt.step()
            return {'disc_loss': disc_loss.item()}
        else:
            all_preds = self.classifier(all_z)
            classifier_loss = F.cross_entropy(all_preds, all_y)
            gen_loss = (classifier_loss +
                        (self.hparams['lambda'] * -disc_loss))
            self.disc_opt.zero_grad()
            self.gen_opt.zero_grad()
            gen_loss.backward()
            self.gen_opt.step()
            return {'gen_loss': gen_loss.item()}

    def predict(self, x):
        return self.classifier(self.featurizer(x))

class DANN(AbstractDANN):
    """Unconditional DANN"""
    def __init__(self, input_shape, num_classes, num_domains, hparams):
        super(DANN, self).__init__(input_shape, num_classes, num_domains,
            hparams, conditional=False, class_balance=False)


class CDANN(AbstractDANN):
    """Conditional DANN"""
    def __init__(self, input_shape, num_classes, num_domains, hparams):
        super(CDANN, self).__init__(input_shape, num_classes, num_domains,
            hparams, conditional=True, class_balance=True)


class IRM(ERM):
    """Invariant Risk Minimization"""

    def __init__(self, input_shape, num_classes, num_domains, hparams):
        super(IRM, self).__init__(input_shape, num_classes, num_domains,
                                  hparams)
        self.register_buffer('update_count', torch.tensor([0]))

    @staticmethod
    def _irm_penalty(logits, y):
        scale = torch.tensor(1.).cuda().requires_grad_()
        loss_1 = F.cross_entropy(logits[::2] * scale, y[::2])
        loss_2 = F.cross_entropy(logits[1::2] * scale, y[1::2])
        grad_1 = autograd.grad(loss_1, [scale], create_graph=True)[0]
        grad_2 = autograd.grad(loss_2, [scale], create_graph=True)[0]
        result = torch.sum(grad_1 * grad_2)
        return result

    def update(self, minibatches):
        penalty_weight = (self.hparams['irm_lambda'] if self.update_count
                          >= self.hparams['irm_penalty_anneal_iters'] else
                          1.0)
        nll = 0.
        penalty = 0.

        all_x = torch.cat([x for x,y in minibatches])
        all_logits = self.network(all_x)
        all_logits_idx = 0
        for i, (x, y) in enumerate(minibatches):
            logits = all_logits[all_logits_idx:all_logits_idx + x.shape[0]]
            all_logits_idx += x.shape[0]
            nll += F.cross_entropy(logits, y)
            penalty += self._irm_penalty(logits, y)
        nll /= len(minibatches)
        penalty /= len(minibatches)
        loss = nll + (penalty_weight * penalty)

        if self.update_count == self.hparams['irm_penalty_anneal_iters']:
            # Reset Adam, because it doesn't like the sharp jump in gradient
            # magnitudes that happens at this step.
            self.optimizer = torch.optim.Adam(
                self.network.parameters(),
                lr=self.hparams["lr"],
                weight_decay=self.hparams['weight_decay'])

        self.optimizer.zero_grad()
        loss.backward()
        self.optimizer.step()

        self.update_count += 1
        return {'loss': loss.item(), 'nll': nll.item(),
            'penalty': penalty.item()}

    
class VREx(ERM):
    """V-REx algorithm from http://arxiv.org/abs/2003.00688"""
    def __init__(self, input_shape, num_classes, num_domains, hparams):
        super(VREx, self).__init__(input_shape, num_classes, num_domains,
                                  hparams)
        self.register_buffer('update_count', torch.tensor([0]))

    def update(self, minibatches):
        if self.update_count >= self.hparams["vrex_penalty_anneal_iters"]:
            penalty_weight = self.hparams["vrex_lambda"]
        else:
            penalty_weight = 1.0
        
        nll = 0.

        all_x = torch.cat([x for x, y in minibatches])
        all_logits = self.network(all_x)
        all_logits_idx = 0
        losses = torch.zeros(len(minibatches))
        for i, (x, y) in enumerate(minibatches):
            logits = all_logits[all_logits_idx:all_logits_idx + x.shape[0]]
            all_logits_idx += x.shape[0]
            nll = F.cross_entropy(logits, y)
            losses[i] = nll

        mean = losses.mean()
        penalty = ((losses - mean) ** 2).mean()
        loss = mean + penalty_weight * penalty

        if self.update_count == self.hparams['vrex_penalty_anneal_iters']:
            # Reset Adam (like IRM), because it doesn't like the sharp jump in
            # gradient magnitudes that happens at this step.
            self.optimizer = torch.optim.Adam(
                self.network.parameters(),
                lr=self.hparams["lr"],
                weight_decay=self.hparams['weight_decay'])

        self.optimizer.zero_grad()
        loss.backward()
        self.optimizer.step()

        self.update_count += 1
        return {'loss': loss.item(), 'nll': nll.item(),
                'penalty': penalty.item()}

    
class Mixup(ERM):
    """
    Mixup of minibatches from different domains
    https://arxiv.org/pdf/2001.00677.pdf
    https://arxiv.org/pdf/1912.01805.pdf
    """
    def __init__(self, input_shape, num_classes, num_domains, hparams):
        super(Mixup, self).__init__(input_shape, num_classes, num_domains,
                                    hparams)

    def update(self, minibatches):
        objective = 0

        for (xi, yi), (xj, yj) in random_pairs_of_minibatches(minibatches):
            lam = np.random.beta(self.hparams["mixup_alpha"],
                                 self.hparams["mixup_alpha"])

            x = lam * xi + (1 - lam) * xj
            predictions = self.predict(x)

            objective += lam * F.cross_entropy(predictions, yi)
            objective += (1 - lam) * F.cross_entropy(predictions, yj)

        objective /= len(minibatches)

        self.optimizer.zero_grad()
        objective.backward()
        self.optimizer.step()

        return {'loss': objective.item()}


class GroupDRO(ERM):
    """
    Robust ERM minimizes the error at the worst minibatch
    Algorithm 1 from [https://arxiv.org/pdf/1911.08731.pdf]
    """
    def __init__(self, input_shape, num_classes, num_domains, hparams):
        super(GroupDRO, self).__init__(input_shape, num_classes, num_domains,
                                        hparams)
        self.register_buffer("q", torch.Tensor())

    def update(self, minibatches):
        device = "cuda" if minibatches[0][0].is_cuda else "cpu"

        if not len(self.q):
            self.q = torch.ones(len(minibatches)).to(device)

        losses = torch.zeros(len(minibatches)).to(device)

        for m in range(len(minibatches)):
            x, y = minibatches[m]
            losses[m] = F.cross_entropy(self.predict(x), y)
            self.q[m] *= (self.hparams["groupdro_eta"] * losses[m].data).exp()

        self.q /= self.q.sum()

        loss = torch.dot(losses, self.q) / len(minibatches)

        self.optimizer.zero_grad()
        loss.backward()
        self.optimizer.step()

        return {'loss': loss.item()}


class MLDG(ERM):
    """
    Model-Agnostic Meta-Learning
    Algorithm 1 / Equation (3) from: https://arxiv.org/pdf/1710.03463.pdf
    Related: https://arxiv.org/pdf/1703.03400.pdf
    Related: https://arxiv.org/pdf/1910.13580.pdf

    TODO: update() has at least one bug, possibly more. Disabling this whole
    algorithm until it gets figured out.
    """
    def __init__(self, input_shape, num_classes, num_domains, hparams):
        super(MLDG, self).__init__(input_shape, num_classes, num_domains,
                                   hparams)

    def update(self, minibatches):
        """
        Terms being computed:
            * Li = Loss(xi, yi, params)
            * Gi = Grad(Li, params)

            * Lj = Loss(xj, yj, Optimizer(params, grad(Li, params)))
            * Gj = Grad(Lj, params)

            * params = Optimizer(params, Grad(Li + beta * Lj, params))
            *        = Optimizer(params, Gi + beta * Gj)

        That is, when calling .step(), we want grads to be Gi + beta * Gj

        For computational efficiency, we do not compute second derivatives.
        """
        num_mb = len(minibatches)
        objective = 0

        self.optimizer.zero_grad()
        for p in self.network.parameters():
            if p.grad is None:
                p.grad = torch.zeros_like(p)

        for (xi, yi), (xj, yj) in random_pairs_of_minibatches(minibatches):
            # fine tune clone-network on task "i"
            inner_net = copy.deepcopy(self.network)

            inner_opt = torch.optim.Adam(
                inner_net.parameters(),
                lr=self.hparams["lr"],
                weight_decay=self.hparams['weight_decay']
            )

            inner_obj = F.cross_entropy(inner_net(xi), yi)

            inner_opt.zero_grad()
            inner_obj.backward()
            inner_opt.step()

            # The network has now accumulated gradients Gi
            # The clone-network has now parameters P - lr * Gi
            for p_tgt, p_src in zip(self.network.parameters(),
                                    inner_net.parameters()):
                if p_src.grad is not None:
                    p_tgt.grad.data.add_(p_src.grad.data / num_mb)

            # `objective` is populated for reporting purposes
            objective += inner_obj.item()

            # this computes Gj on the clone-network
            loss_inner_j = F.cross_entropy(inner_net(xj), yj)
            grad_inner_j = autograd.grad(loss_inner_j, inner_net.parameters(),
                allow_unused=True)

            # `objective` is populated for reporting purposes
            objective += (self.hparams['mldg_beta'] * loss_inner_j).item()

            for p, g_j in zip(self.network.parameters(), grad_inner_j):
                if g_j is not None:
                    p.grad.data.add_(
                        self.hparams['mldg_beta'] * g_j.data / num_mb)

            # The network has now accumulated gradients Gi + beta * Gj
            # Repeat for all train-test splits, do .step()

        objective /= len(minibatches)

        self.optimizer.step()

        return {'loss': objective}

    # This commented "update" method back-propagates through the gradients of
    # the inner update, as suggested in the original MAML paper.  However, this
    # is twice as expensive as the uncommented "update" method, which does not
    # compute second-order derivatives, implementing the First-Order MAML
    # method (FOMAML) described in the original MAML paper.

    # def update(self, minibatches):
    #     objective = 0
    #     beta = self.hparams["beta"]
    #     inner_iterations = self.hparams["inner_iterations"]

    #     self.optimizer.zero_grad()

    #     with higher.innerloop_ctx(self.network, self.optimizer,
    #         copy_initial_weights=False) as (inner_network, inner_optimizer):

    #         for (xi, yi), (xj, yj) in random_pairs_of_minibatches(minibatches):
    #             for inner_iteration in range(inner_iterations):
    #                 li = F.cross_entropy(inner_network(xi), yi)
    #                 inner_optimizer.step(li)
    #
    #             objective += F.cross_entropy(self.network(xi), yi)
    #             objective += beta * F.cross_entropy(inner_network(xj), yj)

    #         objective /= len(minibatches)
    #         objective.backward()
    #
    #     self.optimizer.step()
    #
    #     return objective


class AbstractMMD(ERM):
    """
    Perform ERM while matching the pair-wise domain feature distributions
    using MMD (abstract class)
    """
    def __init__(self, input_shape, num_classes, num_domains, hparams, gaussian):
        super(AbstractMMD, self).__init__(input_shape, num_classes, num_domains,
                                  hparams)
        if gaussian: 
            self.kernel_type = "gaussian"
        else:
            self.kernel_type = "mean_cov"

    def my_cdist(self, x1, x2):
        x1_norm = x1.pow(2).sum(dim=-1, keepdim=True)
        x2_norm = x2.pow(2).sum(dim=-1, keepdim=True)
        res = torch.addmm(x2_norm.transpose(-2, -1),
                          x1,
                          x2.transpose(-2, -1), alpha=-2).add_(x1_norm)
        return res.clamp_min_(1e-30)
    
    def gaussian_kernel(self, x, y, gamma=[0.001, 0.01, 0.1, 1, 10, 100,
                                           1000]):
        D = self.my_cdist(x, y)
        K = torch.zeros_like(D)

        for g in gamma:
            K.add_(torch.exp(D.mul(-g)))

        return K

    def mmd(self, x, y):
        if self.kernel_type == "gaussian":
            Kxx = self.gaussian_kernel(x, x).mean()
            Kyy = self.gaussian_kernel(y, y).mean()
            Kxy = self.gaussian_kernel(x, y).mean()
            return Kxx + Kyy - 2 * Kxy
        else:
            mean_x = x.mean(0, keepdim=True)
            mean_y = y.mean(0, keepdim=True)
            cent_x = x - mean_x
            cent_y = y - mean_y
            cova_x = (cent_x.t() @ cent_x) / (len(x) - 1)
            cova_y = (cent_y.t() @ cent_y) / (len(y) - 1)

            mean_diff = (mean_x - mean_y).pow(2).mean()
            cova_diff = (cova_x - cova_y).pow(2).mean()

            return mean_diff + cova_diff

    def update(self, minibatches):
        objective = 0
        penalty = 0 
        nmb = len(minibatches)

        features = [self.featurizer(xi) for xi, _ in minibatches]
        classifs = [self.classifier(fi) for fi in features]
        targets = [yi for _, yi in minibatches]

        for i in range(nmb):
            objective += F.cross_entropy(classifs[i], targets[i])
            for j in range(i + 1, nmb):
                penalty += self.mmd(features[i], features[j])

        objective /= nmb
        if nmb > 1:
            penalty /= (nmb * (nmb - 1) / 2)

        self.optimizer.zero_grad()
        (objective + (self.hparams['mmd_gamma']*penalty)).backward()
        self.optimizer.step()

        if torch.is_tensor(penalty):
            penalty = penalty.item()

        return {'loss': objective.item(), 'penalty': penalty}


class MMD(AbstractMMD):
    """
    MMD using Gaussian kernel
    """

    def __init__(self, input_shape, num_classes, num_domains, hparams):
        super(MMD, self).__init__(input_shape, num_classes,
                                          num_domains, hparams, gaussian=True)


class CORAL(AbstractMMD):
    """
    MMD using mean and covariance difference 
    """

    def __init__(self, input_shape, num_classes, num_domains, hparams):
        super(CORAL, self).__init__(input_shape, num_classes,
                                         num_domains, hparams, gaussian=False)


class MTL(Algorithm):
    """
    A neural network version of
    Domain Generalization by Marginal Transfer Learning
    (https://arxiv.org/abs/1711.07910)
    """

    def __init__(self, input_shape, num_classes, num_domains, hparams):
        super(MTL, self).__init__(input_shape, num_classes, num_domains,
                                  hparams)
        self.featurizer = networks.Featurizer(input_shape, self.hparams)
        self.classifier = nn.Linear(self.featurizer.n_outputs * 2, num_classes)
        self.optimizer = torch.optim.Adam(
            list(self.featurizer.parameters()) +\
            list(self.classifier.parameters()),
            lr=self.hparams["lr"],
            weight_decay=self.hparams['weight_decay']
        )

        self.register_buffer('embeddings',
                             torch.zeros(num_domains,
                                         self.featurizer.n_outputs))

        self.ema = self.hparams['mtl_ema']

    def update(self, minibatches):
        loss = 0
        for env, (x, y) in enumerate(minibatches):
            loss += F.cross_entropy(self.predict(x, env), y)

        self.optimizer.zero_grad()
        loss.backward()
        self.optimizer.step()

        return {'loss': loss.item()}

    def update_embeddings_(self, features, env=None):
        return_embedding = features.mean(0)

        if env is not None:
            return_embedding = self.ema * return_embedding +\
                               (1 - self.ema) * self.embeddings[env]

            self.embeddings[env] = return_embedding.clone().detach()

        return return_embedding.view(1, -1).repeat(len(features), 1)

    def predict(self, x, env=None):
        features = self.featurizer(x)
        embedding = self.update_embeddings_(features, env).normal_()
        return self.classifier(torch.cat((features, embedding), 1))

class SagNet(Algorithm):
    """
    Style Agnostic Network
    Algorithm 1 from: https://arxiv.org/abs/1910.11645 
    """

    def __init__(self, input_shape, num_classes, num_domains, hparams):
        super(SagNet, self).__init__(input_shape, num_classes, num_domains,
                                  hparams)
        # featurizer network
        self.network_f = networks.Featurizer(input_shape, self.hparams)
        # content network
        self.network_c = nn.Linear(self.network_f.n_outputs, num_classes)
        # style network
        self.network_s = nn.Linear(self.network_f.n_outputs, num_classes)

        # # This commented block of code implements something closer to the
        # # original paper, but is specific to ResNet and puts in disadvantage
        # # the other algorithms.
        # resnet_c = networks.Featurizer(input_shape, self.hparams)
        # resnet_s = networks.Featurizer(input_shape, self.hparams)
        # # featurizer network
        # self.network_f = torch.nn.Sequential(
        #         resnet_c.network.conv1,
        #         resnet_c.network.bn1,
        #         resnet_c.network.relu,
        #         resnet_c.network.maxpool,
        #         resnet_c.network.layer1,
        #         resnet_c.network.layer2,
        #         resnet_c.network.layer3)
        # # content network
        # self.network_c = torch.nn.Sequential(
        #         resnet_c.network.layer4,
        #         resnet_c.network.avgpool,
        #         networks.Flatten(),
        #         resnet_c.network.fc)
        # # style network
        # self.network_s = torch.nn.Sequential(
        #         resnet_s.network.layer4,
        #         resnet_s.network.avgpool,
        #         networks.Flatten(),
        #         resnet_s.network.fc)

        def opt(p):
            return torch.optim.Adam(p, lr=hparams["lr"],
                    weight_decay=hparams["weight_decay"])

        self.optimizer_f = opt(self.network_f.parameters())
        self.optimizer_c = opt(self.network_c.parameters())
        self.optimizer_s = opt(self.network_s.parameters())
        self.weight_adv = hparams["sag_w_adv"]

    def forward_c(self, x):
        # learning content network on randomized style
        return self.network_c(self.randomize(self.network_f(x), "style"))

    def forward_s(self, x):
        # learning style network on randomized content
        return self.network_s(self.randomize(self.network_f(x), "content"))
    
    def randomize(self, x, what="style", eps=1e-5):
        sizes = x.size()
        alpha = torch.rand(sizes[0], 1).cuda()

        if len(sizes) == 4:
            x = x.view(sizes[0], sizes[1], -1)
            alpha = alpha.unsqueeze(-1) 

        mean = x.mean(-1, keepdim=True)
        var = x.var(-1, keepdim=True)
        
        x = (x - mean) / (var + eps).sqrt()
        
        idx_swap = torch.randperm(sizes[0])
        if what == "style":
            mean = alpha * mean + (1 - alpha) * mean[idx_swap]
            var = alpha * var + (1 - alpha) * var[idx_swap]
        else:
            x = x[idx_swap].detach()

        x = x * (var + eps).sqrt() + mean
        return x.view(*sizes)

    def update(self, minibatches):
        all_x = torch.cat([x for x, y in minibatches])
        all_y = torch.cat([y for x, y in minibatches])

        # learn content
        self.optimizer_f.zero_grad()
        self.optimizer_c.zero_grad()
        loss_c = F.cross_entropy(self.forward_c(all_x), all_y)
        loss_c.backward()
        self.optimizer_f.step()
        self.optimizer_c.step()

        # learn style 
        self.optimizer_s.zero_grad()
        loss_s = F.cross_entropy(self.forward_s(all_x), all_y)
        loss_s.backward()
        self.optimizer_s.step()
       
        # learn adversary
        self.optimizer_f.zero_grad()
        loss_adv = -F.log_softmax(self.forward_s(all_x), dim=1).mean(1).mean()
        loss_adv = loss_adv * self.weight_adv
        loss_adv.backward()
        self.optimizer_f.step()

        return {'loss_c': loss_c.item(), 'loss_s': loss_s.item(),
                'loss_adv': loss_adv.item()}

    def predict(self, x):
        return self.network_c(self.network_f(x))


class RSC(ERM):
    def __init__(self, input_shape, num_classes, num_domains, hparams):
        super(RSC, self).__init__(input_shape, num_classes, num_domains,
                                   hparams)
        self.drop_f = (1 - hparams['rsc_f_drop_factor']) * 100
        self.drop_b = (1 - hparams['rsc_b_drop_factor']) * 100
        self.num_classes = num_classes

    def update(self, minibatches):
        # inputs
        all_x = torch.cat([x for x, y in minibatches])
        # labels
        all_y = torch.cat([y for _, y in minibatches])
        # one-hot labels
        all_o = torch.nn.functional.one_hot(all_y, self.num_classes)
        # features
        all_f = self.featurizer(all_x)
        # predictions
        all_p = self.classifier(all_f)

        # Equation (1): compute gradients with respect to representation
        all_g = autograd.grad((all_p * all_o).sum(), all_f)[0]

        # Equation (2): compute top-gradient-percentile mask
        percentiles = np.percentile(all_g.cpu(), self.drop_f, axis=1)
        percentiles = torch.Tensor(percentiles)
        percentiles = percentiles.unsqueeze(1).repeat(1, all_g.size(1))
        mask_f = all_g.lt(percentiles.cuda()).float()

        # Equation (3): mute top-gradient-percentile activations
        all_f_muted = all_f * mask_f

        # Equation (4): compute muted predictions
        all_p_muted = self.classifier(all_f_muted)

        # Section 3.3: Batch Percentage
        all_s = F.softmax(all_p, dim=1)
        all_s_muted = F.softmax(all_p_muted, dim=1)
        changes = (all_s * all_o).sum(1) - (all_s_muted * all_o).sum(1)
        percentile = np.percentile(changes.detach().cpu(), self.drop_b)
        mask_b = changes.lt(percentile).float().view(-1, 1)
        mask = torch.logical_or(mask_f, mask_b).float()

        # Equations (3) and (4) again, this time mutting over examples
        all_p_muted_again = self.classifier(all_f * mask)

        # Equation (5): update
        loss = F.cross_entropy(all_p_muted_again, all_y)
        self.optimizer.zero_grad()
        loss.backward()
        self.optimizer.step()

        return {'loss': loss.item()}<|MERGE_RESOLUTION|>--- conflicted
+++ resolved
@@ -106,9 +106,12 @@
             self.featurizer.dropout = networks.Identity()
 
         self.network = nn.Sequential(self.featurizer, self.pplayer, self.classifier)
-
-<<<<<<< HEAD
-        # Set up weights of the classifier
+        self.optimizer = torch.optim.Adam(
+            self.network.parameters(),
+            lr=self.hparams["lr"],
+            weight_decay=self.hparams['weight_decay']
+        )
+
         self._initialize_weights()
 
     def set_last_layer_incorrect_connection(self, incorrect_strength):
@@ -129,20 +132,6 @@
 
                 if m.bias is not None:
                     nn.init.constant_(m.bias, 0)
-=======
-        self.optimizer = torch.optim.Adam(
-            self.network.parameters(),
-            lr=self.hparams["lr"],
-            weight_decay=self.hparams['weight_decay']
-        )
-
-
-    def prune_prototypes(self, prototypes_to_prune):
-        """
-        - prototypes_to_prune: list of indeces each in [0, current number of prototypes - 1] to be removed
-        """
-        prototypes_to_keep = list(set(range(self.num_prototypes)) - set(prototypes_to_prune))
->>>>>>> 092d0c6a
 
             elif isinstance(m, nn.BatchNorm2d):
                 nn.init.constant_(m.weight, 1)
